--- conflicted
+++ resolved
@@ -1,13 +1,7 @@
 {
-<<<<<<< HEAD
   "name": "@dndxdnd/dify-ai-provider",
   "version": "0.2.0",
   "description": "Dify provider for Vercel AI SDK (fork ver.)",
-=======
-  "name": "dify-ai-provider",
-  "version": "1.0.0",
-  "description": "Dify provider for Vercel AI SDK",
->>>>>>> 4dbba339
   "main": "dist/index.js",
   "types": "dist/index.d.ts",
   "files": [
@@ -38,11 +32,7 @@
   "author": "Oscar Jiang <pengj0520@gmail.com>",
   "repository": {
     "type": "git",
-<<<<<<< HEAD
     "url": "https://github.com/donaldxdonald/dify-ai-provider"
-=======
-    "url": "git+https://github.com/warmwind/dify-ai-provider.git"
->>>>>>> 4dbba339
   },
   "homepage": "https://github.com/donaldxdonald/dify-ai-provider#readme",
   "bugs": {
@@ -64,4 +54,4 @@
     "typescript": "^5.3.3",
     "vitest": "^1.0.0"
   }
-}+}
